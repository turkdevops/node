--- conflicted
+++ resolved
@@ -22,11 +22,7 @@
 
 <p>See <code>npm help build</code></p>
 </div>
-<<<<<<< HEAD
-<p id="footer">rebuild &mdash; npm@1.2.3</p>
-=======
 <p id="footer">rebuild &mdash; npm@1.2.10</p>
->>>>>>> 13897279
 <script>
 ;(function () {
 var wrapper = document.getElementById("wrapper")
