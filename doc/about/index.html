<!doctype html>
<html lang="en">
  <head>
    <meta charset="utf-8">
    <style>
    ul {
      padding: 0;
      margin: 0;
    }
    </style>
    <link type="image/x-icon" rel="icon" href="../favicon.ico">
    <link type="image/x-icon" rel="shortcut icon" href="../favicon.ico">
    <link rel="stylesheet" href="../pipe.css">
    <link rel="stylesheet" href="../sh.css">
    <link rel="alternate"
          type="application/rss+xml"
          title="node blog"
          href="http://feeds.feedburner.com/nodejs/123123123">
    <title>node.js</title>
  </head>
  <body class="alt int" id="about">
    <div id="intro" class="interior">
        <a href="/" title="Go back to the home page">
            <img id="logo" src="http://nodejs.org/images/logo-light.png" alt="node.js">
        </a>
    </div>
    <div id="content" class="clearfix">
            <div id="column2" class="interior">
                <ul>
                    <li><a href="/" class="home">Home</a></li>
                    <li><a href="/#download" class="download">Download</a></li>
                    <li><a href="/about/" class="about current">About</a></li>
                    <li><a href="http://search.npmjs.org/" class="npm">npm Registry</a></li>
                    <li><a href="http://nodejs.org/docs/latest/api/index.html" class="docs">Docs</a></li>
                    <li><a href="http://blog.nodejs.org" class="blog">Blog</a></li>
                    <li><a href="/community/" class="community">Community</a></li>
                    <li><a href="/logos/" class="logos">Logos</a></li>
                    <li><a href="http://jobs.nodejs.org/" class="jobs">Jobs</a></li>
                </ul>
                <p class="twitter"><a href="http://twitter.com/nodejs">@nodejs</a></p>
            </div>

            <div id="column1" class="interior">
                <h1>Node's goal is to provide an easy way to build scalable
              network programs</h1>


              <p>In the "hello world" web server example
              below, many client connections can be handled concurrently.
              Node tells the operating system (through <code>epoll</code>,
              <code>kqueue</code>, <code>/dev/poll</code>, or
              <code>select</code>) that it should be notified when a new
              connection is made, and then it goes to sleep. If someone new
              connects, then it executes the callback. Each connection is
              only a small heap allocation.</p>

              <pre>
var http = require('http');
http.createServer(function (req, res) {
  res.writeHead(200, {'Content-Type': 'text/plain'});
  res.end('Hello World\n');
}).listen(1337, "127.0.0.1");
console.log('Server running at http://127.0.0.1:1337/');</pre>
              <p>This is in contrast to today's more common concurrency
              model where OS threads are employed. Thread-based networking
              is relatively inefficient and very difficult to use. See: <a
                href="http://www.kegel.com/c10k.html">this</a> and <a
                href="http://bulk.fefe.de/scalable-networking.pdf">this</a>.
              Node will show much better memory efficiency under high-loads
              than systems which allocate 2mb thread stacks for each
              connection. Furthermore, users of Node are free from worries
              of dead-locking the process—there are no locks. Almost no
              function in Node directly performs I/O, so the process never
              blocks. Because nothing blocks, less-than-expert programmers
              are able to develop fast systems.</p>

              <p>Node is similar in design to and influenced by systems like
              Ruby's <a href="http://rubyeventmachine.com/">Event
                Machine</a> or Python's <a
                href="http://twistedmatrix.com/">Twisted</a>. Node takes the
              event model a bit further—it presents the event loop as a
              language construct instead of as a library. In other systems
              there is always a blocking call to start the event-loop.
              Typically one defines behavior through callbacks at the
              beginning of a script and at the end starts a server through a
              blocking call like <code>EventMachine::run()</code>. In Node
              there is no such start-the-event-loop call. Node simply enters
              the event loop after executing the input script. Node exits
              the event loop when there are no more callbacks to perform.
              This behavior is like browser javascript—the event loop is
              hidden from the user.</p>

              <p>HTTP is a first class protocol in Node. Node's HTTP library
              has grown out of the author's experiences developing and
              working with web servers. For example, streaming data through
              most web frameworks is impossible. Node attempts to correct
              these problems in its HTTP <a
              href="https://github.com/joyent/http-parser/tree/master">parser</a>
              and API. Coupled with Node's purely evented infrastructure, it
              makes a good foundation for web libraries or frameworks.</p>

              <p>But what about multiple-processor concurrency? Aren't
              threads necessary to scale programs to multi-core computers?
              You can start new processes via <code><a
              href="http://nodejs.org/docs/latest/api/child_processes.html#child_process.fork">child_process.fork()</a></code>
              these other processes will be scheduled in parallel. For load
              balancing incoming connections across multiple processes use
              <a href="http://nodejs.org/docs/latest/api/cluster.html">the
              cluster module</a>.</p>

            <p>See also:</p>
            <ul>
                <li><a href="http://s3.amazonaws.com/four.livejournal/20091117/jsconf.pdf">Slides from JSConf 2009</a></li>
                <li><a href="http://nodejs.org/jsconf2010.pdf">Slides from JSConf 2010</a></li>
                <li><a href="http://www.yuiblog.com/blog/2010/05/20/video-dahl/">Video from a talk at Yahoo in May 2010</a></li>
            </ul>
        </div>
</div>
    <div id="footer">
        <ul class="clearfix">
            <li><a href="/">Node.js</a></li>
            <li><a href="/#download">Download</a></li>
            <li><a href="/about/">About</a></li>
            <li><a href="http://search.npmjs.org/">npm Registry</a></li>
            <li><a href="http://nodejs.org/docs/latest/api/index.html">Docs</a></li>
            <li><a href="http://blog.nodejs.org">Blog</a></li>
            <li><a href="/community/">Community</a></li>
            <li><a href="/logos/">Logos</a></li>
            <li><a href="http://jobs.nodejs.org/">Jobs</a></li>
            <li><a href="http://twitter.com/nodejs" class="twitter">@nodejs</a></li>
        </ul>

<<<<<<< HEAD
        <p>Copyright 2012 <a href="http://joyent.com">Joyent, Inc</a>, Node.js is a <a href="/trademark-policy.pdf">trademark</a> of Joyent, Inc. View <a href="https://raw.github.com/joyent/node/v0.7.4/LICENSE">license</a>.</p>
=======
        <p>Copyright 2010 <a href="http://joyent.com">Joyent, Inc</a>, Node.js is a <a href="/trademark-policy.pdf">trademark</a> of Joyent, Inc. View <a href="https://raw.github.com/joyent/node/v0.6.11/LICENSE">license</a>.</p>
>>>>>>> c1f47401
    </div>


    <script src="../sh_main.js"></script>
    <script src="../sh_javascript.min.js"></script>
    <script>highlight(undefined, undefined, 'pre');</script>

    <script>
      var gaJsHost = (("https:" == document.location.protocol) ?
      "https://ssl." : "http://www.");
      document.write(unescape("%3Cscript src='" + gaJsHost + "google-analytics.com/ga.js' type='text/javascript'%3E%3C/script%3E"));
    </script>
    <script>
      try {
        var pageTracker = _gat._getTracker("UA-10874194-2");
        pageTracker._trackPageview();
      } catch(err) {}
    </script>
  </body>
</html><|MERGE_RESOLUTION|>--- conflicted
+++ resolved
@@ -130,11 +130,7 @@
             <li><a href="http://twitter.com/nodejs" class="twitter">@nodejs</a></li>
         </ul>
 
-<<<<<<< HEAD
         <p>Copyright 2012 <a href="http://joyent.com">Joyent, Inc</a>, Node.js is a <a href="/trademark-policy.pdf">trademark</a> of Joyent, Inc. View <a href="https://raw.github.com/joyent/node/v0.7.4/LICENSE">license</a>.</p>
-=======
-        <p>Copyright 2010 <a href="http://joyent.com">Joyent, Inc</a>, Node.js is a <a href="/trademark-policy.pdf">trademark</a> of Joyent, Inc. View <a href="https://raw.github.com/joyent/node/v0.6.11/LICENSE">license</a>.</p>
->>>>>>> c1f47401
     </div>
 
 
