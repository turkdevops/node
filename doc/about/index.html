--- conflicted
+++ resolved
@@ -130,11 +130,7 @@
             <li><a href="http://twitter.com/nodejs" class="twitter">@nodejs</a></li>
         </ul>
 
-<<<<<<< HEAD
-        <p>Copyright 2012 <a href="http://joyent.com">Joyent, Inc</a>, Node.js is a <a href="/trademark-policy.pdf">trademark</a> of Joyent, Inc. View <a href="https://raw.github.com/joyent/node/v0.7.6/LICENSE">license</a>.</p>
-=======
-        <p>Copyright 2010-2012 <a href="http://joyent.com">Joyent, Inc</a>, Node.js is a <a href="/trademark-policy.pdf">trademark</a> of Joyent, Inc. View <a href="https://raw.github.com/joyent/node/v0.6.13/LICENSE">license</a>.</p>
->>>>>>> 90b785c0
+        <p>Copyright <a href="http://joyent.com">Joyent, Inc</a>, Node.js is a <a href="/trademark-policy.pdf">trademark</a> of Joyent, Inc. View <a href="https://raw.github.com/joyent/node/v0.7.6/LICENSE">license</a>.</p>
     </div>
 
 
